import base64
import copy
import os
import random
import time
import uuid
from dataclasses import asdict
from datetime import datetime
from io import BytesIO

import requests
import torch
import torchvision.transforms as T
from event import EventSchema
from loguru import logger
from neurons.constants import MOVING_AVERAGE_ALPHA
from neurons.protocol import ImageGeneration
from neurons.utils import output_log, sh
from utils import ttl_get_block

import bittensor as bt
import wandb

transform = T.Compose([T.PILToTensor()])


def run_step(self, prompt, axons, uids, task_type="text_to_image", image=None):
    time_elapsed = datetime.now() - self.stats.start_time

    output_log(
        f"{sh('Info')} -> Date {datetime.strftime(self.stats.start_time, '%Y/%m/%d %H:%M')} | Elapsed {time_elapsed} | RPM {self.stats.total_requests/(time_elapsed.total_seconds()/60):.2f}",
        color_key="g",
    )
    output_log(
        f"{sh('Request')} -> Type: {task_type} | Total requests sent {self.stats.total_requests:,} | Timeouts {self.stats.timeouts:,}",
        color_key="c",
    )

    ### Set seed to -1 so miners will use a random seed by default
    synapse = (
        ImageGeneration(
            generation_type=task_type,
            prompt=prompt,
            prompt_image=image,
            seed=-1,
        )
        if image is not None
        else ImageGeneration(
            generation_type=task_type,
            prompt=prompt,
            seed=-1,
        )
    )

    output_log(
        f"{sh('Prompt')} -> {synapse.__dict__['prompt']}",
        color_key="y",
    )

    synapse_dict = {
        k: v
        for k, v in synapse.__dict__.items()
        if k
        in [
            "timeout",
            "height",
            "width",
        ]
    }
    args_list = [
        f"{k.capitalize()}: {f'{v:.2f}' if isinstance(v, float) else v}"
        for k, v in synapse_dict.items()
    ]

    responses = self.loop.run_until_complete(
        self.dendrite(
            axons,
            synapse,
            timeout=self.query_timeout,
        )
    )

    # Log query to hisotry
    try:
        for uid in uids: self.miner_query_history_duration[self.metagraph.axons[uid].hotkey] = time.perf_counter() 
        for uid in uids: self.miner_query_history_count[self.metagraph.axons[uid].hotkey] += 1
    except:
        bt.logging.info("Failed to log miner counts and histories")

    output_log(
        f"{sh('Miner Counts')} -> Max: {max(self.miner_query_history_count.values()):.2f} | Min: {min(self.miner_query_history_count.values()):.2f} | Mean: {sum(self.miner_query_history_count.values()) / len(self.miner_query_history_count.values()):.2f}",
        color_key="y",
    )

    responses_empty_flag = [1 if not response.images else 0 for response in responses]
    sorted_index = [
        item[0]
        for item in sorted(
            list(zip(range(0, len(responses_empty_flag)), responses_empty_flag)),
            key=lambda x: x[1],
        )
    ]
    uids = torch.tensor([uids[index] for index in sorted_index]).to(self.device)
    responses = [responses[index] for index in sorted_index]

    output_log(f"{sh('Info')} -> {' | '.join(args_list)}", color_key="m")
    output_log(
        f"{sh('UIDs')} -> {' | '.join([str(uid) for uid in uids.tolist()])}",
        color_key="y",
    )

    validator_info = self.get_validator_info()
    output_log(
        f"{sh('Stats')} -> Block: {validator_info['block']} | Stake: {validator_info['stake']:.4f} | Rank: {validator_info['rank']:.4f} | VTrust: {validator_info['vtrust']:.4f} | Dividends: {validator_info['dividends']:.4f} | Emissions: {validator_info['emissions']:.4f}",
        color_key="c",
    )

    self.stats.total_requests += 1
    event = {"task_type": task_type}

    start_time = time.time()
    
    # Log the results for monitoring purposes.
    try:
        formatted_responses = [{'negative_prompt':response.negative_prompt, 'prompt_image': response.prompt_image, 'num_images_per_prompt': response.num_images_per_prompt, 'height': response.height, 'width': response.width, 'seed': response.seed, 'steps': response.steps, 'guidance_scale': response.guidance_scale, 'generation_type': response.generation_type,'images':[image.shape for image in response.images]} for response in responses]
        bt.logging.info(f"Received {len(responses)} response(s) for the prompt '{prompt}': {formatted_responses}")
    except Exception as e:
        bt.logging.warning(f"Failed to log formatted responses: {e}")

    # Save images for manual validator
    if not self.config.alchemy.disable_manual_validator:
        bt.logging.info(f"Saving images")
        for i, r in enumerate(responses):
            for image in r.images:
                T.transforms.ToPILImage()(bt.Tensor.deserialize(image)).save(
                    f"neurons/validator/images/{i}.png"
                )

        bt.logging.info(f"Saving prompt")
        with open("neurons/validator/images/prompt.txt", "w") as f:
            f.write(prompt)
    # Initialise rewards tensor
    rewards: torch.FloatTensor = torch.zeros(len(responses), dtype=torch.float32).to(
        self.device
    )

    for weight_i, reward_fn_i in zip(self.reward_weights, self.reward_functions):
        reward_i, reward_i_normalized = reward_fn_i.apply(responses, rewards)
        rewards += weight_i * reward_i_normalized.to(self.device)
        event[reward_fn_i.name] = reward_i.tolist()
        event[reward_fn_i.name + "_normalized"] = reward_i_normalized.tolist()
        bt.logging.trace(str(reward_fn_i.name), reward_i_normalized.tolist())
    for masking_fn_i in self.masking_functions:
        mask_i, mask_i_normalized = masking_fn_i.apply(responses, rewards)
        rewards *= mask_i_normalized.to(self.device)
        event[masking_fn_i.name] = mask_i.tolist()
        event[masking_fn_i.name + "_normalized"] = mask_i_normalized.tolist()
        bt.logging.trace(str(masking_fn_i.name), mask_i_normalized.tolist())

    if not self.config.alchemy.disable_manual_validator:
        bt.logging.info(
            f"Waiting {self.manual_validator_timeout} seconds for manual vote..."
        )
        start_time = time.perf_counter()

        received_vote = False

        while (time.perf_counter() - start_time) < self.manual_validator_timeout:
            time.sleep(1)
            # If manual vote received
            if os.path.exists("neurons/validator/images/vote.txt"):
                # loop until vote is successfully saved
                while open("neurons/validator/images/vote.txt", "r").read() == "":
                    time.sleep(0.05)
                    continue

                try:
                    reward_i = (
                        int(open("neurons/validator/images/vote.txt", "r").read()) - 1
                    )
                except Exception as e:
                    bt.logging.debug(
                        f"An unexpected error occurred parsing the vote: {e}"
                    )
                    break

                ### There is a small possibility that not every miner queried will respond.
                ### If 12 are queried, but only 10 respond, we need to handle the error if
                ### the user selects the 11th or 12th image (which don't exist)
                if reward_i >= len(rewards):
                    bt.logging.debug(
                        f"Received invalid vote for Image {reward_i+1}: it doesn't exist."
                    )
                    break

                bt.logging.info(f"Received manual vote for Image {reward_i+1}")

                ### Set to true so we don't normalize the rewards later
                received_vote = True

                reward_i_normalized: torch.FloatTensor = torch.zeros(
                    len(rewards), dtype=torch.float32
                ).to(self.device)
                reward_i_normalized[reward_i] = 1.0
                rewards += self.reward_weights[-1] * reward_i_normalized.to(self.device)
                if not self.config.alchemy.disable_log_rewards:
                    event["human_reward_model"] = reward_i_normalized.tolist()
                    event["human_reward_model_normalized"] = (
                        reward_i_normalized.tolist()
                    )

                break

        if not received_vote:
            delta = 1 - self.reward_weights[-1]
            if delta != 0:
                rewards /= delta
            else:
                bt.logging.warning(
                    "The reward weight difference was 0 which is unexpected."
                )
            bt.logging.info("No valid vote was received")

        # Delete contents of images folder except for black image
<<<<<<< HEAD
        for file in os.listdir("neurons/validator/images"):
            os.remove(f"neurons/validator/images/{file}") if file != "black.png" else "_"
=======
        if os.path.exists("neurons/validator/images"):
            for file in os.listdir("neurons/validator/images"):
                os.remove(f"neurons/validator/images/{file}") if file != "black.png" else "_"
>>>>>>> 46dd0018

    scattered_rewards: torch.FloatTensor = self.moving_averaged_scores.scatter(
        0, uids, rewards
    ).to(self.device)

    self.moving_averaged_scores: torch.FloatTensor = (
        MOVING_AVERAGE_ALPHA * scattered_rewards
        + (1 - MOVING_AVERAGE_ALPHA) * self.moving_averaged_scores.to(self.device)
    )

    max_retries = 3
    backoff = 2
    for attempt in range(0, max_retries):
        try:

            human_voting_scores = requests.post(
                "http://34.127.88.22:6321/get_scores",
                json={
                    "hotkeys": self.hotkeys,
                }
            )

            if (human_voting_scores.status_code != 200) and (attempt == max_retries):
                
                bt.logging.info(f"Failed to retrieve the manual validator scores {attempt+1} times. Skipping until the next step.")
                break

            elif attempt != max_retries:
                
                continue

            else:
                
                human_voting_scores = human_voting_scores.json()['scores']

                scattered_human_rewards: torch.FloatTensor = torch.zeros(len(self.moving_averaged_scores)).to(self.device).scatter(
                    0, torch.tensor([self.hotkeys.index(hotkey) for hotkey in human_voting_scores.keys()]).to(self.device), torch.tensor(list(human_voting_scores.values())).to(self.device)
                ).to(self.device)
                
                self.moving_averaged_scores: torch.FloatTensor = (
                    MOVING_AVERAGE_ALPHA * scattered_human_rewards
                    + (1 - MOVING_AVERAGE_ALPHA) * self.moving_averaged_scores.to(self.device)
                )
                break
                
        except Exception as e:
            bt.logging.info(f"Encountered the following error retrieving the manual validator scores: {e}. Retrying in {backoff} seconds.")

    try:

        for i, average in enumerate(self.moving_averaged_scores):
            if (self.metagraph.axons[i].hotkey in self.hotkey_blacklist) or (self.metagraph.axons[i].coldkey in self.coldkey_blacklist):
                self.moving_averaged_scores[i] = 0

    except Exception as e:
        bt.logging.warning(f"An unexpected error occurred (E1): {e}")

    try:
        # Log the step event.
        event.update(
            {
                "block": ttl_get_block(self),
                "step_length": time.time() - start_time,
                "prompt_t2i": prompt if task_type == "text_to_image" else None,
                "prompt_i2i": prompt if task_type == "image_to_image" else None,
                "uids": uids.tolist(),
                "hotkeys": [self.metagraph.axons[uid].hotkey for uid in uids],
                "images": [
                    (
                        response.images[0]
                        if (response.images != []) and (reward != 0)
                        else []
                    )
                    for response, reward in zip(responses, rewards.tolist())
                ],
                "rewards": rewards.tolist(),
            }
        )
        event.update(validator_info)
    except Exception as err:
        bt.logging.error("Error updating event dict", str(err))

    images = []
    for response, reward in zip(responses, rewards.tolist()): 
        if (response.images != []) and (reward != 0):
            im_file = BytesIO()
            T.transforms.ToPILImage()(bt.Tensor.deserialize(response.images[0])).save(im_file, format="JPEG")
            im_bytes = im_file.getvalue()  # im_bytes: image in binary format.
            im_b64 = base64.b64encode(im_bytes)
            images.append(str(im_b64))
        else:
            im_file = BytesIO()
            T.transforms.ToPILImage()(torch.full([3, 1024, 1024], 255, dtype=torch.float)).save(im_file, format="JPEG")
            im_bytes = im_file.getvalue()  # im_bytes: image in binary format.
            im_b64 = base64.b64encode(im_bytes)
            images.append(str(im_b64))

    # Update batches to be sent to the human validation platform
    self.batches.append({
        "id" : str(uuid.uuid4()),
        "validator": str(self.wallet.hotkey.ss58_address),
        "uids" : uids.tolist(),
        "hotkeys" : [self.metagraph.hotkeys[uid] for uid in uids],
        "images" : images,
    })

    bt.logging.debug(f"Events: {str(event)}")
    logger.log("EVENTS", "events", **event)

    # Log the event to wandb.
    wandb_event = copy.deepcopy(event)
    file_type = "png"

    def gen_caption(prompt, i):
        return f"{prompt}\n({event['uids'][i]} | {event['hotkeys'][i]})"

    for e, image in enumerate(wandb_event["images"]):
        wandb_img = (
            torch.full([3, 1024, 1024], 255, dtype=torch.float)
            if image == []
            else bt.Tensor.deserialize(image)
        )

        wandb_event["images"][e] = wandb.Image(
            wandb_img,
            caption=gen_caption(prompt, e),
            file_type=file_type,
        )
    wandb_event = EventSchema.from_dict(wandb_event)

    try:
        self.wandb.log(asdict(wandb_event))
        bt.logging.debug("Logged event to wandb.")
    except Exception as e:
        bt.logging.debug(f"Unable to log event to wandb due to the following error: {e}")

    return event<|MERGE_RESOLUTION|>--- conflicted
+++ resolved
@@ -222,14 +222,9 @@
             bt.logging.info("No valid vote was received")
 
         # Delete contents of images folder except for black image
-<<<<<<< HEAD
-        for file in os.listdir("neurons/validator/images"):
-            os.remove(f"neurons/validator/images/{file}") if file != "black.png" else "_"
-=======
         if os.path.exists("neurons/validator/images"):
             for file in os.listdir("neurons/validator/images"):
                 os.remove(f"neurons/validator/images/{file}") if file != "black.png" else "_"
->>>>>>> 46dd0018
 
     scattered_rewards: torch.FloatTensor = self.moving_averaged_scores.scatter(
         0, uids, rewards
